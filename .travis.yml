--- conflicted
+++ resolved
@@ -76,14 +76,10 @@
     # ASTROPY
     - if [[ $ASTROPY_VERSION == development ]]; then $PIP_INSTALL git+http://github.com/astropy/astropy.git#egg=astropy; fi
     - if [[ $ASTROPY_VERSION == stable ]]; then $CONDA_INSTALL numpy=$NUMPY_VERSION astropy; fi
-<<<<<<< HEAD
-=======
 
-    # POPPY 
+    # POPPY
     - if [[ $POPPY_VERSION == development ]]; then $PIP_INSTALL git+http://github.com/mperrin/poppy.git#egg=poppy; fi
     - if [[ $POPPY_VERSION == stable ]]; then $CONDA_INSTALL numpy=$NUMPY_VERSION poppy; fi
-
->>>>>>> 5cb6dfe9
 
     # OPTIONAL DEPENDENCIES
     # Here you can add any dependencies your package may have. You can use
