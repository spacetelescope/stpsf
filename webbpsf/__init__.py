# Licensed under a 3-clause BSD style license - see LICENSE.rst
""" 
WebbPSF: Simulated Point Spread Functions for the James Webb Space Telescope
-------------------------------------------------------------------------------

WebbPSf produces simulated PSFs for the James Webb Space Telescope, NASA's next flagship
infrared space telescope. WebbPSF can simulate images for any of the four science instruments plus the
fine guidance sensor, including both direct imaging and coronagraphic modes. 

Developed by Marshall Perrin at STScI, 2010-2012. 

Documentation can be found online at http://www.stsci.edu/jwst/software/webbpsf/

WebbPSF requires a large amount of input data for its simulations, including optical path difference (OPD) maps,
filter transmission curves, and coronagraph Lyot mask shapes. These data files are not included in this
source distribution available from PYPI. Please see the main WebbPSF web page, linked above, to download
the required data tar file.

This is an Astropy affiliated package.
"""

# Affiliated packages may add whatever they like to this file, but
# should keep this content at the top.
# ----------------------------------------------------------------------------
from ._astropy_init import *
# ----------------------------------------------------------------------------

# For egg_info test builds to pass, put package imports here.
#if not _ASTROPY_SETUP_:
#    from example_mod import *
#import warnings

import astropy
from astropy import config as _config

class Conf(_config.ConfigNamespace):
    """
    Configuration parameters for `poppy`.
    """

    #use_multiprocessing = _config.ConfigItem(False,
    #        'Should PSF calculations run in parallel using multiple processers'+
    #        'using the Python multiprocessing framework (if True; faster but '+
    #        'does not allow display of each wavelength) or run serially in a '+
    #        'single process(if False; slower but shows the calculation in '+
    #        'progress. Also a bit more robust.?)')


# Should probably be science state in astropy>=0.4 schema:

    default_oversampling = _config.ConfigItem(4, 'Default '+
            'oversampling factor: number of times more finely sampled than '+
            'an integer pixel for the grid spacing in the PSF calculation.')

    default_output_mode = _config.ConfigItem('both', "Should output include the oversampled PSF, a copy rebinned onto the integer detector spacing, or both? Options: 'oversampled','detector','both' ")
    default_fov_arcsec = _config.ConfigItem( 5.0, "Default field of view size, in arcseconds per side of the square ")

# Should be package settings:
    WEBBPSF_PATH = _config.ConfigItem('from_environment_variable','Directory path to data files required for WebbPSF calculations, such as OPDs and filter transmissions. This will be overridden by the environment variable $WEBBPSF_PATH, if present.')


# Settings cloned here from poppy
#   see _apply_settings_to_poppy below...
#    use_multiprocessing= _config.ConfigItem( False, 'Should PSF calculations run in parallel using the Python multiprocessing framework (if True; faster but does not allow display of each wavelength) or run serially in a single process (if False; slower but shows the calculation in progress. Also a bit more robust.?)')
#    n_processes= _config.ConfigItem(4, 'Maximum number of additional worker processes to spawn. PSF calculations are likely RAM limited more than CPU limited for higher N on modern machines, particularly for oversampling >=4. Set to 0 to have the computer attempt to choose an intelligent default based on available cores and RAM.')
#    use_fftw = _config.ConfigItem(True, 'Use FFTW for FFTs (assuming it is available)?  Set to False to force numpy.fft always, True to try importing and using FFTW via PyFFTW.')


    # the default value is the first item in the options list:
    logging_level =  _config.ConfigItem(['INFO','DEBUG','WARN','ERROR','NONE'],'Desired logging level for WebbPSF optical calculations.')
    logging_filename =  _config.ConfigItem("none", "Desired filename to save log messages to.")
    last_version_ran =  _config.ConfigItem('0.0', 'Most recently used version of WebbPSF on this computer. This is used for detecting new or upgraded installations and providing some additional information to users.')



#def _apply_settings_to_poppy():
#    """Use webbpsf's settings to override any of the
#    same settings in poppy. This is admittedly perhaps overbuilt to have identical
#    settings in both packages, but the intent is to shield typical users of webbpsf
#    from having to think about the existence of the underlying library. They can 
#    just deal with one set of settings.
#    """
#
#    import poppy
#
#    poppy.conf.use_multiprocessing =   conf.use_multiprocessing
#    poppy.conf.n_processes =   conf.n_processes
#    poppy.conf.use_fftw = conf.use_fftw
#    poppy.conf.default_image_display_fov = conf.default_fov_arcsec
 
conf = Conf()



from poppy import (display_PSF, display_PSF_difference, display_EE, display_profiles, radial_profile,
        measure_EE, measure_radial, measure_fwhm, measure_sharpness, measure_centroid, measure_strehl,
        specFromSpectralType, fwcentroid)

from .webbpsf_core import Instrument, JWInstrument, NIRCam, NIRISS, NIRSpec,MIRI,FGS

from . import utils
from .utils import setup_logging #, _system_diagnostic, _check_for_new_install, _restart_logging

<<<<<<< HEAD
if not _ASTROPY_SETUP_:
=======
try:
    utils.check_for_new_install()    # display informative message if so.
except:
    pass
>>>>>>> e52708fd

    utils.check_for_new_install()    # display informative message if so.

    utils.restart_logging()          # restart logging based on saved settings.



try: 
    from .wxgui import wxgui  
    _HAVE_WX_GUI = True
except ImportError:
    _HAVE_WX_GUI = False

try: 
    from .tkgui import tkgui  
    _HAVE_TK_GUI = True
except ImportError:
    _HAVE_TK_GUI = False



if not (_HAVE_WX_GUI or _HAVE_TK_GUI):
    warnings.warn("Warning: Neither Tk nor wx GUIs could be imported. "
                  "Graphical interface disabled")
else:
    def gui(preferred='wx'):
        """ Start the WebbPSF GUI with the selected interface

        Parameters
        -------------
        preferred : string
            either 'wx' or 'ttk' to indicate which GUI toolkit should be started.


        """
        if preferred == 'wx' and _HAVE_WX_GUI:
            wxgui()
            #try:
#            wxgui()
            #except:
                #raise ImportError("wxpython GUI for webbpsf not available ")
            pass
        elif preferred=='ttk' or _HAVE_TK_GUI:
            #try:
            tkgui()
            #except:
                #raise ImportError("ttk GUI for webbpsf not available")
        else:
            raise NotImplementedError("Neither TK nor WX GUI libraries are available. Cannot start GUI.")



# this should display a warning to the user if they don't have WEBBPSF_PATH
# defined in either the environment or in webbpsf.cfg
data_path = utils.get_webbpsf_data_path()


#def test( verbose=False ) :
#    import os, pytest
#
#    # find the directory where the test package lives
#    from . import tests
#    dir = os.path.dirname( tests.__file__ )
#
#    # assemble the py.test args
#    args = [ dir ]
#
#    # run py.test
#    try :
#        return pytest.main( args )
#    except SystemExit as e :
#        return e.code
#<|MERGE_RESOLUTION|>--- conflicted
+++ resolved
@@ -101,14 +101,11 @@
 from . import utils
 from .utils import setup_logging #, _system_diagnostic, _check_for_new_install, _restart_logging
 
-<<<<<<< HEAD
 if not _ASTROPY_SETUP_:
-=======
-try:
-    utils.check_for_new_install()    # display informative message if so.
-except:
-    pass
->>>>>>> e52708fd
+#try:
+#    utils.check_for_new_install()    # display informative message if so.
+#except:
+#    pass
 
     utils.check_for_new_install()    # display informative message if so.
 
